--- conflicted
+++ resolved
@@ -658,7 +658,6 @@
   // These are the regular configuration variables.
   // Note that there is a leading and trailing space, to make searching easier.
   std::string recognized =
-<<<<<<< HEAD
     " annotations blanklines bulk calendar.details calendar.details.report "
     "calendar.holidays calendar.legend color color.active color.due "
     "color.overdue color.pri.H color.pri.L color.pri.M color.pri.none "
@@ -672,19 +671,6 @@
     "next project shadow.command shadow.file shadow.notify weekstart editor "
     "import.synonym.id import.synonym.uuid complete.all.projects "
     "complete.all.tags search.case.sensitive "
-=======
-    " annotation.details blanklines bulk calendar.details "
-    "calendar.details.report color color.active color.due color.overdue "
-    "color.pri.H color.pri.L color.pri.M color.pri.none color.recurring "
-    "color.tagged color.footnote color.header color.debug color.alternate "
-    "color.calendar.today color.calendar.due color.calendar.overdue "
-    "color.calendar.weekend confirmation curses data.location dateformat "
-    "reportdateformat debug default.command default.priority default.project "
-    "defaultwidth due locale displayweeknumber echo.command locking "
-    "monthsperline nag next project shadow.command shadow.file shadow.notify "
-    "weekstart editor import.synonym.id import.synonym.uuid "
-    "complete.all.projects complete.all.tags "
->>>>>>> c8d208b9
 #ifdef FEATURE_SHELL
     "shell.prompt "
 #endif
