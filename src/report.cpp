////////////////////////////////////////////////////////////////////////////////
// task - a command line task list manager.
//
// Copyright 2006 - 2010, Paul Beckingham, Federico Hernandez.
// All rights reserved.
//
// This program is free software; you can redistribute it and/or modify it under
// the terms of the GNU General Public License as published by the Free Software
// Foundation; either version 2 of the License, or (at your option) any later
// version.
//
// This program is distributed in the hope that it will be useful, but WITHOUT
// ANY WARRANTY; without even the implied warranty of MERCHANTABILITY or FITNESS
// FOR A PARTICULAR PURPOSE.  See the GNU General Public License for more
// details.
//
// You should have received a copy of the GNU General Public License along with
// this program; if not, write to the
//
//     Free Software Foundation, Inc.,
//     51 Franklin Street, Fifth Floor,
//     Boston, MA
//     02110-1301
//     USA
//
////////////////////////////////////////////////////////////////////////////////
#include <iostream>
#include <iomanip>
#include <sstream>
#include <fstream>
#include <sys/types.h>
#include <stdio.h>
#include <unistd.h>
#include <stdlib.h>
#include <pwd.h>
#include <time.h>

#include "Context.h"
#include "Directory.h"
#include "File.h"
#include "Date.h"
#include "Table.h"
#include "text.h"
#include "util.h"
#include "main.h"

#ifdef HAVE_LIBNCURSES
#include <ncurses.h>
#endif

extern Context context;

////////////////////////////////////////////////////////////////////////////////
int shortUsage (std::string &outs)
{
  Table table;

  table.addColumn (" ");
  table.addColumn (" ");
  table.addColumn (" ");

  table.setColumnJustification (0, Table::left);
  table.setColumnJustification (1, Table::left);
  table.setColumnJustification (2, Table::left);

  table.setColumnWidth (0, Table::minimum);
  table.setColumnWidth (1, Table::minimum);
  table.setColumnWidth (2, Table::flexible);
  table.setTableWidth (context.getWidth ());
  table.setDateFormat (context.config.get ("dateformat"));

  int row = table.addRow ();
  table.addCell (row, 0, "Usage:");
  table.addCell (row, 1, "task");

  row = table.addRow ();
  table.addCell (row, 1, "task add [tags] [attrs] desc...");
  table.addCell (row, 2, "Adds a new task.");

  row = table.addRow ();
  table.addCell (row, 1, "task append [tags] [attrs] desc...");
  table.addCell (row, 2, "Appends more description to an existing task.");

  row = table.addRow ();
  table.addCell (row, 1, "task prepend [tags] [attrs] desc...");
  table.addCell (row, 2, "Prepends more description to an existing task.");

  row = table.addRow ();
  table.addCell (row, 1, "task annotate ID desc...");
  table.addCell (row, 2, "Adds an annotation to an existing task.");

  row = table.addRow ();
  table.addCell (row, 1, "task ID [tags] [attrs] [desc...]");
  table.addCell (row, 2, "Modifies the existing task with provided arguments.");

  row = table.addRow ();
  table.addCell (row, 1, "task ID /from/to/g");
  table.addCell (row, 2, "Performs substitution on the task description and "
                         "annotations.  The 'g' is optional, and causes "
                         "substitutions for all matching text, not just the "
                         "first occurrence.");

  row = table.addRow ();
  table.addCell (row, 1, "task edit ID");
  table.addCell (row, 2, "Launches an editor to let you modify all aspects of a task directly, therefore it is to be used carefully.");

  row = table.addRow ();
  table.addCell (row, 1, "task undo");
  table.addCell (row, 2, "Reverts the most recent action.");

#ifdef FEATURE_SHELL
  row = table.addRow ();
  table.addCell (row, 1, "task shell");
  table.addCell (row, 2, "Launches an interactive shell.");
#endif

  row = table.addRow ();
  table.addCell (row, 1, "task duplicate ID [tags] [attrs] [desc...]");
  table.addCell (row, 2, "Duplicates the specified task, and allows modifications.");

  row = table.addRow ();
  table.addCell (row, 1, "task delete ID");
  table.addCell (row, 2, "Deletes the specified task.");

  row = table.addRow ();
  table.addCell (row, 1, "task info ID");
  table.addCell (row, 2, "Shows all data, metadata for specified task.");

  row = table.addRow ();
  table.addCell (row, 1, "task start ID");
  table.addCell (row, 2, "Marks specified task as started.");

  row = table.addRow ();
  table.addCell (row, 1, "task stop ID");
  table.addCell (row, 2, "Removes the 'start' time from a task.");

  row = table.addRow ();
  table.addCell (row, 1, "task done ID [tags] [attrs] [desc...]");
  table.addCell (row, 2, "Marks the specified task as completed.");

  row = table.addRow ();
  table.addCell (row, 1, "task projects");
  table.addCell (row, 2, "Shows a list of all project names used, and how many tasks are in each.");

  row = table.addRow ();
  table.addCell (row, 1, "task tags");
  table.addCell (row, 2, "Shows a list of all tags used.");

  row = table.addRow ();
  table.addCell (row, 1, "task summary");
  table.addCell (row, 2, "Shows a report of task status by project.");

  row = table.addRow ();
  table.addCell (row, 1, "task timesheet [weeks]");
  table.addCell (row, 2, "Shows a weekly report of tasks completed and started.");

  row = table.addRow ();
  table.addCell (row, 1, "task history");
  table.addCell (row, 2, "Shows a report of task history, by month.");

  row = table.addRow ();
  table.addCell (row, 1, "task ghistory");
  table.addCell (row, 2, "Shows a graphical report of task history, by month.");

  row = table.addRow ();
  table.addCell (row, 1, "task calendar [due|month year|year]");
  table.addCell (row, 2, "Shows a calendar, with due tasks marked.");

  row = table.addRow ();
  table.addCell (row, 1, "task stats");
  table.addCell (row, 2, "Shows task database statistics.");

  row = table.addRow ();
  table.addCell (row, 1, "task import");
  table.addCell (row, 2, "Imports tasks from a variety of formats.");

  row = table.addRow ();
  table.addCell (row, 1, "task export");
  table.addCell (row, 2, "Lists all tasks in CSV format.");

  row = table.addRow ();
  table.addCell (row, 1, "task color [sample]");
  table.addCell (row, 2, "Displays all possible colors, or a sample.");

  row = table.addRow ();
  table.addCell (row, 1, "task version");
  table.addCell (row, 2, "Shows the task version number.");

  row = table.addRow ();
  table.addCell (row, 1, "task config [name [value | '']]");
  table.addCell (row, 2, "Shows the task configuration, or can add, modify and remove settings.");

  row = table.addRow ();
  table.addCell (row, 1, "task help");
  table.addCell (row, 2, "Shows the long usage text.");

  // Add custom reports here...
  std::vector <std::string> all;
  context.cmd.allCustomReports (all);
  foreach (report, all)
  {
    std::string command = std::string ("task ") + *report + std::string (" [tags] [attrs] desc...");
    std::string description = context.config.get (std::string ("report.") + *report + ".description");
    if (description == "")
      description = "(missing description)";

    row = table.addRow ();
    table.addCell (row, 1, command);
    table.addCell (row, 2, description);
  }

  std::stringstream out;
  out << table.render ()
      << std::endl
      << "Documentation for task can be found using 'man task', 'man taskrc', "
      << "'man task-tutorial', 'man task-faq' or at http://taskwarrior.org"
      << std::endl
      << std::endl;

  outs = out.str ();
  return 0;
}

////////////////////////////////////////////////////////////////////////////////
int longUsage (std::string &outs)
{
  std::string shortUsageString;
  std::stringstream out;

  (void)shortUsage(shortUsageString);

  out << shortUsageString
      << "ID is the numeric identifier displayed by the 'task list' command. "
      << "You can specify multiple IDs for task commands, and multiple tasks "
      << "will be affected.  To specify multiple IDs make sure you use one "
      << "of these forms:"                                                    << "\n"
      << "  task delete 1,2,3"                                                << "\n"
      << "  task info 1-3"                                                    << "\n"
      << "  task pri:H 1,2-5,19"                                              << "\n"
      <<                                                                         "\n"
      << "Tags are arbitrary words, any quantity:"                            << "\n"
      << "  +tag               The + means add the tag"                       << "\n"
      << "  -tag               The - means remove the tag"                    << "\n"
      <<                                                                         "\n"
      << "Attributes are:"                                                    << "\n"
      << "  project:           Project name"                                  << "\n"
      << "  priority:          Priority"                                      << "\n"
      << "  due:               Due date"                                      << "\n"
      << "  recur:             Recurrence frequency"                          << "\n"
      << "  until:             Recurrence end date"                           << "\n"
      << "  fg:                Foreground color"                              << "\n"
      << "  bg:                Background color"                              << "\n"
      << "  limit:             Desired number of rows in report"              << "\n"
      << "  wait:              Date until task becomes pending"               << "\n"
      <<                                                                         "\n"
      << "Attribute modifiers improve filters.  Supported modifiers are:"     << "\n"
      << "  before     (synonyms under, below)"                               << "\n"
      << "  after      (synonyms over, above)"                                << "\n"
      << "  none"                                                             << "\n"
      << "  any"                                                              << "\n"
      << "  is         (synonym equals)"                                      << "\n"
      << "  isnt       (synonym not)"                                         << "\n"
      << "  has        (synonym contain)"                                     << "\n"
      << "  hasnt"                                                            << "\n"
      << "  startswith (synonym left)"                                        << "\n"
      << "  endswith   (synonym right)"                                       << "\n"
      << "  word"                                                             << "\n"
      << "  noword"                                                           << "\n"
      <<                                                                         "\n"
      << "  For example:"                                                     << "\n"
      << "    task list due.before:eom priority.not:L"                        << "\n"
      <<                                                                         "\n"
      << "The default .taskrc file can be overridden with:"                   << "\n"
      << "  task rc:<alternate file> ..."                                     << "\n"
      <<                                                                         "\n"
      << "The values in .taskrc (or alternate) can be overridden with:"       << "\n"
      << "  task ... rc.<name>:<value>"                                       << "\n"
      <<                                                                         "\n"
      << "Any command or attribute name may be abbreviated if still unique:"  << "\n"
      << "  task list project:Home"                                           << "\n"
      << "  task li       pro:Home"                                           << "\n"
      <<                                                                         "\n"
      << "Some task descriptions need to be escaped because of the shell:"    << "\n"
      << "  task add \"quoted ' quote\""                                      << "\n"
      << "  task add escaped \\' quote"                                       << "\n"
      <<                                                                         "\n"
      << "The argument -- tells task to treat all other args as description." << "\n"
      << "  task add -- project:Home needs scheduling"                        << "\n"
      <<                                                                         "\n"
      << "Many characters have special meaning to the shell, including:"      << "\n"
      << "  $ ! ' \" ( ) ; \\ ` * ? { } [ ] < > | & % # ~"                    << "\n"
      << std::endl;

  outs = out.str();
  return 0;
}

////////////////////////////////////////////////////////////////////////////////
// Display all information for the given task.
int handleInfo (std::string &outs)
{
  int rc = 0;

  if (context.hooks.trigger ("pre-info-command"))
  {
    // Get all the tasks.
    std::vector <Task> tasks;
    context.tdb.lock (context.config.getBoolean ("locking"));
    handleRecurrence ();
    context.tdb.loadPending (tasks, context.filter);
    context.tdb.commit ();
    context.tdb.unlock ();

    // Filter sequence.
    context.filter.applySequence (tasks, context.sequence);

    // Find the task.
    std::stringstream out;
    foreach (task, tasks)
    {
      Table table;
      table.setTableWidth (context.getWidth ());
      table.setDateFormat (context.config.get ("dateformat"));

      table.addColumn ("Name");
      table.addColumn ("Value");

      if ((context.config.getBoolean ("color") || context.config.getBoolean ("_forcecolor")) &&
          context.config.getBoolean ("fontunderline"))
      {
        table.setColumnUnderline (0);
        table.setColumnUnderline (1);
      }
      else
        table.setTableDashedUnderline ();

      table.setColumnWidth (0, Table::minimum);
      table.setColumnWidth (1, Table::flexible);

      table.setColumnJustification (0, Table::left);
      table.setColumnJustification (1, Table::left);
      Date now;

      int row = table.addRow ();
      table.addCell (row, 0, "ID");
      table.addCell (row, 1, task->id);

      std::string status = ucFirst (Task::statusToText (task->getStatus ()));

<<<<<<< HEAD
    row = table.addRow ();
    table.addCell (row, 0, "Description");
    table.addCell (row, 1, getFullDescription (*task, "info"));
=======
      if (task->has ("parent"))
        status += " (Recurring)";
>>>>>>> c8d208b9

      row = table.addRow ();
      table.addCell (row, 0, "Status");
      table.addCell (row, 1, status);

      row = table.addRow ();
      table.addCell (row, 0, "Description");
      table.addCell (row, 1, getFullDescription (*task));

      if (task->has ("project"))
      {
        row = table.addRow ();
        table.addCell (row, 0, "Project");
        table.addCell (row, 1, task->get ("project"));
      }

      if (task->has ("priority"))
      {
        row = table.addRow ();
        table.addCell (row, 0, "Priority");
        table.addCell (row, 1, task->get ("priority"));
      }

      if (task->getStatus () == Task::recurring ||
          task->has ("parent"))
      {
        if (task->has ("recur"))
        {
          row = table.addRow ();
          table.addCell (row, 0, "Recurrence");
          table.addCell (row, 1, task->get ("recur"));
        }

        if (task->has ("until"))
        {
          row = table.addRow ();
          table.addCell (row, 0, "Recur until");
          table.addCell (row, 1, task->get ("until"));
        }

        if (task->has ("mask"))
        {
          row = table.addRow ();
          table.addCell (row, 0, "Mask");
          table.addCell (row, 1, task->get ("mask"));
        }

        if (task->has ("parent"))
        {
          row = table.addRow ();
          table.addCell (row, 0, "Parent task");
          table.addCell (row, 1, task->get ("parent"));
        }

        row = table.addRow ();
        table.addCell (row, 0, "Mask Index");
        table.addCell (row, 1, task->get ("imask"));
      }

      // due (colored)
      bool imminent = false;
      bool overdue = false;
      if (task->has ("due"))
      {
        row = table.addRow ();
        table.addCell (row, 0, "Due");

        Date dt (atoi (task->get ("due").c_str ()));
        std::string format = context.config.get ("reportdateformat");
        if (format == "")
          format = context.config.get ("dateformat");

        std::string due = getDueDate (*task, format);
        table.addCell (row, 1, due);

        overdue = (dt < now) ? true : false;
        int imminentperiod = context.config.getInteger ("due");
        Date imminentDay = now + imminentperiod * 86400;
        imminent = dt < imminentDay ? true : false;

<<<<<<< HEAD
      Date dt (atoi (task->get ("due").c_str ()));
      std::string format = context.config.get ("dateformat.report");
      if (format == "")
        format = context.config.get ("dateformat");
=======
        if (context.config.getBoolean ("color") || context.config.getBoolean ("_forcecolor"))
        {
          if (overdue)
            table.setCellColor (row, 1, Color (context.config.get ("color.overdue")));
          else if (imminent)
            table.setCellColor (row, 1, Color (context.config.get ("color.due")));
        }
      }
>>>>>>> c8d208b9

      // wait
      if (task->has ("wait"))
      {
        row = table.addRow ();
        table.addCell (row, 0, "Waiting until");
        Date dt (atoi (task->get ("wait").c_str ()));
        table.addCell (row, 1, dt.toString (context.config.get ("dateformat")));
      }

      // start
      if (task->has ("start"))
      {
        row = table.addRow ();
        table.addCell (row, 0, "Start");
        Date dt (atoi (task->get ("start").c_str ()));
        table.addCell (row, 1, dt.toString (context.config.get ("dateformat")));
      }

      // end
      if (task->has ("end"))
      {
        row = table.addRow ();
        table.addCell (row, 0, "End");
        Date dt (atoi (task->get ("end").c_str ()));
        table.addCell (row, 1, dt.toString (context.config.get ("dateformat")));
      }

      // tags ...
      std::vector <std::string> tags;
      task->getTags (tags);
      if (tags.size ())
      {
        std::string allTags;
        join (allTags, " ", tags);

        row = table.addRow ();
        table.addCell (row, 0, "Tags");
        table.addCell (row, 1, allTags);
      }

      // uuid
      row = table.addRow ();
      table.addCell (row, 0, "UUID");
      table.addCell (row, 1, task->get ("uuid"));

      // entry
      row = table.addRow ();
      table.addCell (row, 0, "Entered");
      Date dt (atoi (task->get ("entry").c_str ()));
      std::string entry = dt.toString (context.config.get ("dateformat"));

      std::string age;
      std::string created = task->get ("entry");
      if (created.length ())
      {
        Date dt (atoi (created.c_str ()));
        age = formatSeconds ((time_t) (now - dt));
      }

      table.addCell (row, 1, entry + " (" + age + ")");

      // fg
      std::string color = task->get ("fg");
      if (color != "")
      {
        row = table.addRow ();
        table.addCell (row, 0, "Foreground color");
        table.addCell (row, 1, color);
      }

      // bg
      color = task->get ("bg");
      if (color != "")
      {
        row = table.addRow ();
        table.addCell (row, 0, "Background color");
        table.addCell (row, 1, color);
      }

      out << optionalBlankLine ()
          << table.render ()
          << std::endl;
    }

    if (! tasks.size ()) {
      out << "No matches." << std::endl;
      rc = 1;
    }

    outs = out.str ();
    context.hooks.trigger ("post-info-command");
  }

  return rc;
}

////////////////////////////////////////////////////////////////////////////////
// Project  Remaining  Avg Age  Complete  0%                  100%
// A               12      13d       55%  XXXXXXXXXXXXX-----------
// B              109   3d 12h       10%  XXX---------------------
int handleReportSummary (std::string &outs)
{
  int rc = 0;
  // Scan the pending tasks.
  std::vector <Task> tasks;
  context.tdb.lock (context.config.getBoolean ("locking"));
  handleRecurrence ();
  context.tdb.load (tasks, context.filter);
  context.tdb.commit ();
  context.tdb.unlock ();

  // Generate unique list of project names from all pending tasks.
  std::map <std::string, bool> allProjects;
  foreach (task, tasks)
    if (task->getStatus () == Task::pending)
      allProjects[task->get ("project")] = false;

  // Initialize counts, sum.
  std::map <std::string, int> countPending;
  std::map <std::string, int> countCompleted;
  std::map <std::string, double> sumEntry;
  std::map <std::string, int> counter;
  time_t now = time (NULL);

  // Initialize counters.
  foreach (project, allProjects)
  {
    countPending   [project->first] = 0;
    countCompleted [project->first] = 0;
    sumEntry       [project->first] = 0.0;
    counter        [project->first] = 0;
  }

  // Count the various tasks.
  foreach (task, tasks)
  {
    std::string project = task->get ("project");
    ++counter[project];

    if (task->getStatus () == Task::pending ||
        task->getStatus () == Task::waiting)
    {
      ++countPending[project];

      time_t entry = atoi (task->get ("entry").c_str ());
      if (entry)
        sumEntry[project] = sumEntry[project] + (double) (now - entry);
    }

    else if (task->getStatus () == Task::completed)
    {
      ++countCompleted[project];

      time_t entry = atoi (task->get ("entry").c_str ());
      time_t end   = atoi (task->get ("end").c_str ());
      if (entry && end)
        sumEntry[project] = sumEntry[project] + (double) (end - entry);
    }
  }

  // Create a table for output.
  Table table;
  table.addColumn ("Project");
  table.addColumn ("Remaining");
  table.addColumn ("Avg age");
  table.addColumn ("Complete");
  table.addColumn ("0%                        100%");

  if ((context.config.getBoolean ("color") || context.config.getBoolean ("_forcecolor")) &&
      context.config.getBoolean ("fontunderline"))
  {
    table.setColumnUnderline (0);
    table.setColumnUnderline (1);
    table.setColumnUnderline (2);
    table.setColumnUnderline (3);
  }
  else
    table.setTableDashedUnderline ();

  table.setColumnJustification (1, Table::right);
  table.setColumnJustification (2, Table::right);
  table.setColumnJustification (3, Table::right);

  table.sortOn (0, Table::ascendingCharacter);
  table.setDateFormat (context.config.get ("dateformat"));

  int barWidth = 30;
  foreach (i, allProjects)
  {
    if (countPending[i->first] > 0)
    {
      int row = table.addRow ();
      table.addCell (row, 0, (i->first == "" ? "(none)" : i->first));
      table.addCell (row, 1, countPending[i->first]);
      if (counter[i->first])
      {
        std::string age;
        age = formatSeconds ((time_t) (sumEntry[i->first] / counter[i->first]));
        table.addCell (row, 2, age);
      }

      int c = countCompleted[i->first];
      int p = countPending[i->first];
      int completedBar = (c * barWidth) / (c + p);

      std::string bar;
      if (context.config.getBoolean ("color") || context.config.getBoolean ("_forcecolor"))
      {
        bar = "\033[42m";
        for (int b = 0; b < completedBar; ++b)
          bar += " ";

        bar += "\033[40m";
        for (int b = 0; b < barWidth - completedBar; ++b)
          bar += " ";

        bar += "\033[0m";
      }
      else
      {
        for (int b = 0; b < completedBar; ++b)
          bar += "=";

        for (int b = 0; b < barWidth - completedBar; ++b)
          bar += " ";
      }
      table.addCell (row, 4, bar);

      char percent[12];
      sprintf (percent, "%d%%", 100 * c / (c + p));
      table.addCell (row, 3, percent);
    }
  }

  std::stringstream out;
  if (table.rowCount ())
    out << optionalBlankLine ()
        << table.render ()
        << optionalBlankLine ()
        << table.rowCount ()
        << (table.rowCount () == 1 ? " project" : " projects")
        << std::endl;
  else {
    out << "No projects." << std::endl;
    rc = 1;
  }

  outs = out.str ();
  return rc;
}

////////////////////////////////////////////////////////////////////////////////
// A summary of the most important pending tasks.
//
// For every project, pull important tasks to present as an 'immediate' task
// list.  This hides the overwhelming quantity of other tasks.
//
// Present at most three tasks for every project.  Select the tasks using
// these criteria:
//   - due:< 1wk, pri:*
//   - due:*, pri:H
//   - pri:H
//   - due:*, pri:M
//   - pri:M
//   - due:*, pri:L
//   - pri:L
//   - due:*, pri:*        <-- everything else
//
// Make the "three" tasks a configurable number
//
int handleReportNext (std::string &outs)
{
  // Load report configuration.
  std::string columnList = context.config.get ("report.next.columns");
  std::string labelList  = context.config.get ("report.next.labels");
  std::string sortList   = context.config.get ("report.next.sort");
  std::string filterList = context.config.get ("report.next.filter");

  std::vector <std::string> filterArgs;
  split (filterArgs, filterList, ' ');
  {
    Cmd cmd ("next");
    Task task;
    Sequence sequence;
    Subst subst;
    Filter filter;
    context.parse (filterArgs, cmd, task, sequence, subst, filter);

    context.sequence.combine (sequence);

    // Allow limit to be overridden by the command line.
    if (!context.task.has ("limit") && task.has ("limit"))
      context.task.set ("limit", task.get ("limit"));

    foreach (att, filter)
      context.filter.push_back (*att);
  }

  // Get all the tasks.
  std::vector <Task> tasks;
  context.tdb.lock (context.config.getBoolean ("locking"));
  handleRecurrence ();
  context.tdb.load (tasks, context.filter);
  context.tdb.commit ();
  context.tdb.unlock ();

  // Restrict to matching subset.
  gatherNextTasks (tasks);

  return runCustomReport (
    "next",
    columnList,
    labelList,
    sortList,
    filterList,
    tasks,
    outs);
}

////////////////////////////////////////////////////////////////////////////////
// Year Month    Added Completed Deleted
// 2006 November    87        63      14
//      December    21         6       1
// 2007 January      3        12       0
time_t monthlyEpoch (const std::string& date)
{
  // Convert any date in epoch form to m/d/y, then convert back
  // to epoch form for the date m/1/y.
  if (date.length ())
  {
    Date d1 (atoi (date.c_str ()));
    int m, d, y;
    d1.toMDY (m, d, y);
    Date d2 (m, 1, y);
    time_t epoch;
    d2.toEpoch (epoch);
    return epoch;
 }

  return 0;
}

int handleReportHistory (std::string &outs)
{
  int rc = 0;
  std::map <time_t, int> groups;          // Represents any month with data
  std::map <time_t, int> addedGroup;      // Additions by month
  std::map <time_t, int> completedGroup;  // Completions by month
  std::map <time_t, int> deletedGroup;    // Deletions by month

  // Scan the pending tasks.
  std::vector <Task> tasks;
  context.tdb.lock (context.config.getBoolean ("locking"));
  handleRecurrence ();
  context.tdb.load (tasks, context.filter);
  context.tdb.commit ();
  context.tdb.unlock ();

  foreach (task, tasks)
  {
    time_t epoch = monthlyEpoch (task->get ("entry"));
    groups[epoch] = 0;

    // Every task has an entry date.
    if (addedGroup.find (epoch) != addedGroup.end ())
      addedGroup[epoch] = addedGroup[epoch] + 1;
    else
      addedGroup[epoch] = 1;

    // All deleted tasks have an end date.
    if (task->getStatus () == Task::deleted)
    {
      epoch = monthlyEpoch (task->get ("end"));
      groups[epoch] = 0;

      if (deletedGroup.find (epoch) != deletedGroup.end ())
        deletedGroup[epoch] = deletedGroup[epoch] + 1;
      else
        deletedGroup[epoch] = 1;
    }

    // All completed tasks have an end date.
    else if (task->getStatus () == Task::completed)
    {
      epoch = monthlyEpoch (task->get ("end"));
      groups[epoch] = 0;

      if (completedGroup.find (epoch) != completedGroup.end ())
        completedGroup[epoch] = completedGroup[epoch] + 1;
      else
        completedGroup[epoch] = 1;
    }
  }

  // Now build the table.
  Table table;
  table.setDateFormat (context.config.get ("dateformat"));
  table.addColumn ("Year");
  table.addColumn ("Month");
  table.addColumn ("Added");
  table.addColumn ("Completed");
  table.addColumn ("Deleted");
  table.addColumn ("Net");

  if ((context.config.getBoolean ("color") || context.config.getBoolean ("_forcecolor")) &&
      context.config.getBoolean ("fontunderline"))
  {
    table.setColumnUnderline (0);
    table.setColumnUnderline (1);
    table.setColumnUnderline (2);
    table.setColumnUnderline (3);
    table.setColumnUnderline (4);
    table.setColumnUnderline (5);
  }
  else
    table.setTableDashedUnderline ();

  table.setColumnJustification (2, Table::right);
  table.setColumnJustification (3, Table::right);
  table.setColumnJustification (4, Table::right);
  table.setColumnJustification (5, Table::right);

  int totalAdded     = 0;
  int totalCompleted = 0;
  int totalDeleted   = 0;

  int priorYear = 0;
  int row = 0;
  foreach (i, groups)
  {
    row = table.addRow ();

    totalAdded     += addedGroup     [i->first];
    totalCompleted += completedGroup [i->first];
    totalDeleted   += deletedGroup   [i->first];

    Date dt (i->first);
    int m, d, y;
    dt.toMDY (m, d, y);

    if (y != priorYear)
    {
      table.addCell (row, 0, y);
      priorYear = y;
    }
    table.addCell (row, 1, Date::monthName(m));

    int net = 0;

    if (addedGroup.find (i->first) != addedGroup.end ())
    {
      table.addCell (row, 2, addedGroup[i->first]);
      net +=addedGroup[i->first];
    }

    if (completedGroup.find (i->first) != completedGroup.end ())
    {
      table.addCell (row, 3, completedGroup[i->first]);
      net -= completedGroup[i->first];
    }

    if (deletedGroup.find (i->first) != deletedGroup.end ())
    {
      table.addCell (row, 4, deletedGroup[i->first]);
      net -= deletedGroup[i->first];
    }

    table.addCell (row, 5, net);
    if ((context.config.getBoolean ("color") || context.config.getBoolean ("_forcecolor")) && net)
      table.setCellColor (row, 5, net > 0 ? Color (Color::red) :
                                            Color (Color::green));
  }

  if (table.rowCount ())
  {
    table.addRow ();
    row = table.addRow ();

    table.addCell (row, 1, "Average");
    if (context.config.getBoolean ("color") || context.config.getBoolean ("_forcecolor"))
      table.setRowColor (row, Color (Color::nocolor, Color::nocolor, false, true, false));
    table.addCell (row, 2, totalAdded     / (table.rowCount () - 2));
    table.addCell (row, 3, totalCompleted / (table.rowCount () - 2));
    table.addCell (row, 4, totalDeleted   / (table.rowCount () - 2));
    table.addCell (row, 5, (totalAdded - totalCompleted - totalDeleted) / (table.rowCount () - 2));
  }

  std::stringstream out;
  if (table.rowCount ())
    out << optionalBlankLine ()
        << table.render ()
        << std::endl;
  else {
    out << "No tasks." << std::endl;
    rc = 1;
  }

  outs = out.str ();
  return rc;
}

////////////////////////////////////////////////////////////////////////////////
int handleReportGHistory (std::string &outs)
{
  int rc = 0;
  std::map <time_t, int> groups;          // Represents any month with data
  std::map <time_t, int> addedGroup;      // Additions by month
  std::map <time_t, int> completedGroup;  // Completions by month
  std::map <time_t, int> deletedGroup;    // Deletions by month

  // Scan the pending tasks.
  std::vector <Task> tasks;
  context.tdb.lock (context.config.getBoolean ("locking"));
  handleRecurrence ();
  context.tdb.load (tasks, context.filter);
  context.tdb.commit ();
  context.tdb.unlock ();

  foreach (task, tasks)
  {
    time_t epoch = monthlyEpoch (task->get ("entry"));
    groups[epoch] = 0;

    // Every task has an entry date.
    if (addedGroup.find (epoch) != addedGroup.end ())
      addedGroup[epoch] = addedGroup[epoch] + 1;
    else
      addedGroup[epoch] = 1;

    // All deleted tasks have an end date.
    if (task->getStatus () == Task::deleted)
    {
      epoch = monthlyEpoch (task->get ("end"));
      groups[epoch] = 0;

      if (deletedGroup.find (epoch) != deletedGroup.end ())
        deletedGroup[epoch] = deletedGroup[epoch] + 1;
      else
        deletedGroup[epoch] = 1;
    }

    // All completed tasks have an end date.
    else if (task->getStatus () == Task::completed)
    {
      epoch = monthlyEpoch (task->get ("end"));
      groups[epoch] = 0;

      if (completedGroup.find (epoch) != completedGroup.end ())
        completedGroup[epoch] = completedGroup[epoch] + 1;
      else
        completedGroup[epoch] = 1;
    }
  }

  int widthOfBar = context.getWidth () - 15;   // 15 == strlen ("2008 September ")

  // Now build the table.
  Table table;
  table.setDateFormat (context.config.get ("dateformat"));
  table.addColumn ("Year");
  table.addColumn ("Month");
  table.addColumn ("Number Added/Completed/Deleted");

  if ((context.config.getBoolean ("color") || context.config.getBoolean ("_forcecolor")) &&
      context.config.getBoolean ("fontunderline"))
  {
    table.setColumnUnderline (0);
    table.setColumnUnderline (1);
  }
  else
    table.setTableDashedUnderline ();

  Color color_added     (Color::black, Color::red);
  Color color_completed (Color::black, Color::green);
  Color color_deleted   (Color::black, Color::yellow);

  // Determine the longest line, and the longest "added" line.
  int maxAddedLine = 0;
  int maxRemovedLine = 0;
  foreach (i, groups)
  {
    if (completedGroup[i->first] + deletedGroup[i->first] > maxRemovedLine)
      maxRemovedLine = completedGroup[i->first] + deletedGroup[i->first];

    if (addedGroup[i->first] > maxAddedLine)
      maxAddedLine = addedGroup[i->first];
  }

  int maxLine = maxAddedLine + maxRemovedLine;
  if (maxLine > 0)
  {
    unsigned int leftOffset = (widthOfBar * maxAddedLine) / maxLine;

    int totalAdded     = 0;
    int totalCompleted = 0;
    int totalDeleted   = 0;

    int priorYear = 0;
    int row = 0;
    foreach (i, groups)
    {
      row = table.addRow ();

      totalAdded     += addedGroup[i->first];
      totalCompleted += completedGroup[i->first];
      totalDeleted   += deletedGroup[i->first];

      Date dt (i->first);
      int m, d, y;
      dt.toMDY (m, d, y);

      if (y != priorYear)
      {
        table.addCell (row, 0, y);
        priorYear = y;
      }
      table.addCell (row, 1, Date::monthName(m));

      unsigned int addedBar     = (widthOfBar *     addedGroup[i->first]) / maxLine;
      unsigned int completedBar = (widthOfBar * completedGroup[i->first]) / maxLine;
      unsigned int deletedBar   = (widthOfBar *   deletedGroup[i->first]) / maxLine;

      std::string bar = "";
      if (context.config.getBoolean ("color") || context.config.getBoolean ("_forcecolor"))
      {
        char number[24];
        std::string aBar = "";
        if (addedGroup[i->first])
        {
          sprintf (number, "%d", addedGroup[i->first]);
          aBar = number;
          while (aBar.length () < addedBar)
            aBar = " " + aBar;
        }

        std::string cBar = "";
        if (completedGroup[i->first])
        {
          sprintf (number, "%d", completedGroup[i->first]);
          cBar = number;
          while (cBar.length () < completedBar)
            cBar = " " + cBar;
        }

        std::string dBar = "";
        if (deletedGroup[i->first])
        {
          sprintf (number, "%d", deletedGroup[i->first]);
          dBar = number;
          while (dBar.length () < deletedBar)
            dBar = " " + dBar;
        }

        while (bar.length () < leftOffset - aBar.length ())
          bar += " ";

        bar += color_added.colorize     (aBar);
        bar += color_completed.colorize (cBar);
        bar += color_deleted.colorize   (dBar);
      }
      else
      {
        std::string aBar = ""; while (aBar.length () < addedBar)     aBar += "+";
        std::string cBar = ""; while (cBar.length () < completedBar) cBar += "X";
        std::string dBar = ""; while (dBar.length () < deletedBar)   dBar += "-";

        while (bar.length () < leftOffset - aBar.length ())
          bar += " ";

        bar += aBar + cBar + dBar;
      }

      table.addCell (row, 2, bar);
    }
  }

  std::stringstream out;
  if (table.rowCount ())
  {
    out << optionalBlankLine ()
        << table.render ()
        << std::endl;

    if (context.config.getBoolean ("color") || context.config.getBoolean ("_forcecolor"))
      out << "Legend: "
          << color_added.colorize ("added")
          << ", "
          << color_completed.colorize ("completed")
          << ", "
          << color_deleted.colorize ("deleted")
          << optionalBlankLine ()
          << std::endl;
    else
      out << "Legend: + added, X completed, - deleted" << std::endl;
  }
  else {
    out << "No tasks." << std::endl;
    rc = 1;
  }

  outs = out.str ();
  return rc;
}

////////////////////////////////////////////////////////////////////////////////
int handleReportTimesheet (std::string &outs)
{
  // Scan the pending tasks.
  std::vector <Task> tasks;
  context.tdb.lock (context.config.getBoolean ("locking"));
  handleRecurrence ();
  context.tdb.load (tasks, context.filter);
  context.tdb.commit ();
  context.tdb.unlock ();

  // Just do this once.
  int width = context.getWidth ();

  // What day of the week does the user consider the first?
  int weekStart = Date::dayOfWeek (context.config.get ("weekstart"));
  if (weekStart != 0 && weekStart != 1)
    throw std::string ("The 'weekstart' configuration variable may "
                       "only contain 'Sunday' or 'Monday'.");

  // Determine the date of the first day of the most recent report.
  Date today;
  Date start;
  start -= (((today.dayOfWeek () - weekStart) + 7) % 7) * 86400;

  // Roll back to midnight.
  start = Date (start.month (), start.day (), start.year ());
  Date end = start + (7 * 86400);

  // Determine how many reports to run.
  int quantity = 1;
  if (context.sequence.size () == 1)
    quantity = context.sequence[0];

  bool color = context.config.getBoolean ("color") || context.config.getBoolean ("_forcecolor");

  std::stringstream out;
  for (int week = 0; week < quantity; ++week)
  {
    Date endString (end);
    endString -= 86400;

    std::string title = start.toString (context.config.get ("dateformat"))
                        + " - "
                        + endString.toString (context.config.get ("dateformat"));

    Color bold (Color::nocolor, Color::nocolor, false, true, false);
    out << std::endl
        << (color ? bold.colorize (title) : title)
        << std::endl;

    // Render the completed table.
    Table completed;
    completed.setTableWidth (width);
    completed.addColumn ("   ");
    completed.addColumn ("Project");
    completed.addColumn ("Due");
    completed.addColumn ("Description");

    if (color && context.config.getBoolean ("fontunderline"))
    {
      completed.setColumnUnderline (1);
      completed.setColumnUnderline (2);
      completed.setColumnUnderline (3);
    }
    else
      completed.setTableDashedUnderline ();

    completed.setColumnWidth (0, Table::minimum);
    completed.setColumnWidth (1, Table::minimum);
    completed.setColumnWidth (2, Table::minimum);
    completed.setColumnWidth (3, Table::flexible);

    completed.setColumnJustification (0, Table::left);
    completed.setColumnJustification (1, Table::left);
    completed.setColumnJustification (2, Table::right);
    completed.setColumnJustification (3, Table::left);

    foreach (task, tasks)
    {
      // If task completed within range.
      if (task->getStatus () == Task::completed)
      {
        Date compDate (atoi (task->get ("end").c_str ()));
        if (compDate >= start && compDate < end)
        {
          int row = completed.addRow ();
          std::string format = context.config.get ("dateformat.report");
          if (format == "")
            format = context.config.get ("dateformat");
          completed.addCell (row, 1, task->get ("project"));
          completed.addCell (row, 2, getDueDate (*task, format));
          completed.addCell (row, 3, getFullDescription (*task, "timesheet"));

          if (color)
          {
            Color c (task->get ("fg") + " " + task->get ("bg"));
            autoColorize (*task, c);
            completed.setRowColor (row, c);
          }
        }
      }
    }

    out << "  Completed (" << completed.rowCount () << " tasks)" << std::endl;

    if (completed.rowCount ())
      out << completed.render ()
          << std::endl;

    // Now render the started table.
    Table started;
    started.setTableWidth (width);
    started.addColumn ("   ");
    started.addColumn ("Project");
    started.addColumn ("Due");
    started.addColumn ("Description");

    if (color && context.config.getBoolean ("fontunderline"))
    {
      completed.setColumnUnderline (1);
      completed.setColumnUnderline (2);
      completed.setColumnUnderline (3);
    }
    else
      completed.setTableDashedUnderline ();

    started.setColumnWidth (0, Table::minimum);
    started.setColumnWidth (1, Table::minimum);
    started.setColumnWidth (2, Table::minimum);
    started.setColumnWidth (3, Table::flexible);

    started.setColumnJustification (0, Table::left);
    started.setColumnJustification (1, Table::left);
    started.setColumnJustification (2, Table::right);
    started.setColumnJustification (3, Table::left);
    foreach (task, tasks)
    {
      // If task started within range, but not completed withing range.
      if (task->getStatus () == Task::pending &&
          task->has ("start"))
      {
        Date startDate (atoi (task->get ("start").c_str ()));
        if (startDate >= start && startDate < end)
        {
          int row = started.addRow ();
          std::string format = context.config.get ("dateformat.report");
          if (format == "")
            format = context.config.get ("dateformat");
          started.addCell (row, 1, task->get ("project"));
          started.addCell (row, 2, getDueDate (*task, format));
          started.addCell (row, 3, getFullDescription (*task, "timesheet"));

          if (color)
          {
            Color c (task->get ("fg") + " " + task->get ("bg"));
            autoColorize (*task, c);
            started.setRowColor (row, c);
          }
        }
      }
    }

    out << "  Started (" << started.rowCount () << " tasks)" << std::endl;

    if (started.rowCount ())
      out << started.render ()
          << std::endl
          << std::endl;

    // Prior week.
    start -= 7 * 86400;
    end   -= 7 * 86400;
  }

  outs = out.str ();
  return 0;
}

////////////////////////////////////////////////////////////////////////////////
std::string renderMonths (
  int firstMonth,
  int firstYear,
  const Date& today,
  std::vector <Task>& all,
  int monthsPerLine)
{
  Table table;
  table.setDateFormat (context.config.get ("dateformat"));

  // What day of the week does the user consider the first?
  int weekStart = Date::dayOfWeek (context.config.get ("weekstart"));
  if (weekStart != 0 && weekStart != 1)
    throw std::string ("The 'weekstart' configuration variable may "
                       "only contain 'Sunday' or 'Monday'.");

  // Build table for the number of months to be displayed.
  for (int i = 0 ; i < (monthsPerLine * 8); i += 8)
  {
    if (weekStart == 1)
    {
      table.addColumn (" ");
      table.addColumn ("Mo");
      table.addColumn ("Tu");
      table.addColumn ("We");
      table.addColumn ("Th");
      table.addColumn ("Fr");
      table.addColumn ("Sa");
      table.addColumn ("Su");
    }
    else
    {
      table.addColumn (" ");
      table.addColumn ("Su");
      table.addColumn ("Mo");
      table.addColumn ("Tu");
      table.addColumn ("We");
      table.addColumn ("Th");
      table.addColumn ("Fr");
      table.addColumn ("Sa");
    }

    if ((context.config.getBoolean ("color") || context.config.getBoolean ("_forcecolor")) &&
        context.config.getBoolean ("fontunderline"))
    {
      table.setColumnUnderline (i + 1);
      table.setColumnUnderline (i + 2);
      table.setColumnUnderline (i + 3);
      table.setColumnUnderline (i + 4);
      table.setColumnUnderline (i + 5);
      table.setColumnUnderline (i + 6);
      table.setColumnUnderline (i + 7);
    }
    else
      table.setTableDashedUnderline ();

    table.setColumnJustification (i + 0, Table::right);
    table.setColumnJustification (i + 1, Table::right);
    table.setColumnJustification (i + 2, Table::right);
    table.setColumnJustification (i + 3, Table::right);
    table.setColumnJustification (i + 4, Table::right);
    table.setColumnJustification (i + 5, Table::right);
    table.setColumnJustification (i + 6, Table::right);
    table.setColumnJustification (i + 7, Table::right);

    // This creates a nice gap between the months.
    table.setColumnWidth (i + 0, 4);
  }

  // At most, we need 6 rows.
  table.addRow ();
  table.addRow ();
  table.addRow ();
  table.addRow ();
  table.addRow ();
  table.addRow ();

  // Set number of days per month, months to render, and years to render.
  std::vector<int> years;
  std::vector<int> months;
  std::vector<int> daysInMonth;
  int thisYear = firstYear;
  int thisMonth = firstMonth;
  for (int i = 0 ; i < monthsPerLine ; i++)
  {
    if (thisMonth < 13)
    {
      years.push_back (thisYear);
    }
    else
    {
      thisMonth -= 12;
      years.push_back (++thisYear);
    }
    months.push_back (thisMonth);
    daysInMonth.push_back (Date::daysInMonth (thisMonth++, thisYear));
  }

  int row = 0;

  Color color_today      (context.config.get ("color.calendar.today"));
  Color color_due        (context.config.get ("color.calendar.due"));
  Color color_overdue    (context.config.get ("color.calendar.overdue"));
  Color color_weekend    (context.config.get ("color.calendar.weekend"));
  Color color_holiday    (context.config.get ("color.calendar.holiday"));
  Color color_weeknumber (context.config.get ("color.calendar.weeknumber"));

  // Loop through months to be added on this line.
  for (int mpl = 0; mpl < monthsPerLine ; mpl++)
  {
    // Reset row counter for subsequent months
    if (mpl != 0)
      row = 0;

    // Loop through days in month and add to table.
    for (int d = 1; d <= daysInMonth[mpl]; ++d)
    {
      Date temp (months[mpl], d, years[mpl]);
      int dow = temp.dayOfWeek ();
      int woy = temp.weekOfYear (weekStart);

      if (context.config.getBoolean ("displayweeknumber"))
      {
        table.addCell (row, (8 * mpl), woy);
        if (context.config.getBoolean ("color") || context.config.getBoolean ("_forcecolor"))
          table.setCellColor (row, (8 * mpl), color_weeknumber);
      }

      // Calculate column id.
      int thisCol = dow +                       // 0 = Sunday
                    (weekStart == 1 ? 0 : 1) +  // Offset for weekStart
                    (8 * mpl);                  // Columns in 1 month

      if (thisCol == (8 * mpl))
        thisCol += 7;

      table.addCell (row, thisCol, d);

      if (context.config.getBoolean ("color") || context.config.getBoolean ("_forcecolor"))
      {

        // colorize weekends
        if (dow == 0 || dow == 6)
          table.setCellColor (row, thisCol, color_weekend);

        // colorize holidays
        if (context.config.get ("calendar.holidays") != "none")
        {
          std::vector <std::string> holidays;
          context.config.all (holidays);
          foreach (hol, holidays)
            if (hol->substr (0, 8) == "holiday.")
              if (hol->substr (hol->size () - 4) == "date")
              {
                std::string value = context.config.get (*hol);
                Date holDate (value.c_str (), context.config.get ("dateformat.holiday"));
                if (holDate.day   () == d           &&
                    holDate.month () == months[mpl] &&
                    holDate.year  () == years[mpl])
                  table.setCellColor (row, thisCol, color_holiday);
              }
        }

        // colorize today
        if (today.day   () == d                &&
            today.month () == months.at (mpl)  &&
            today.year  () == years.at  (mpl))
          table.setCellColor (row, thisCol, color_today);

        // colorize due tasks
        if (context.config.get ("calendar.details") != "none")
          foreach (task, all)
          {
            if (task->getStatus () == Task::pending &&
                task->has ("due"))
            {
              Date due (atoi (task->get ("due").c_str ()));

              if (due.day   () == d           &&
                  due.month () == months[mpl] &&
                  due.year  () == years[mpl])
                table.setCellColor (row, thisCol, (due < today ? color_overdue : color_due));
            }
          }
      }

      // Check for end of week, and...
      int eow = 6;
      if (weekStart == 1)
        eow = 0;
      if (dow == eow && d < daysInMonth[mpl])
        row++;
    }
  }

  return table.render ();
}

////////////////////////////////////////////////////////////////////////////////
int handleReportCalendar (std::string &outs)
{
  // Each month requires 28 text columns width.  See how many will actually
  // fit.  But if a preference is specified, and it fits, use it.
  int width = context.getWidth ();
  int preferredMonthsPerLine = (context.config.getInteger ("monthsperline"));
  int monthsThatFit = width / 26;

  int monthsPerLine = monthsThatFit;
  if (preferredMonthsPerLine != 0 && preferredMonthsPerLine < monthsThatFit)
    monthsPerLine = preferredMonthsPerLine;

  // Get all the tasks.
  std::vector <Task> tasks;
  Filter filter;
  context.tdb.lock (context.config.getBoolean ("locking"));
  handleRecurrence ();
  context.tdb.loadPending (tasks, filter);
  context.tdb.commit ();
  context.tdb.unlock ();

  Date today;
  bool getpendingdate = false;
  int monthsToDisplay = 1;
  int mFrom = today.month ();
  int yFrom = today.year ();
  int mTo = mFrom;
  int yTo = yFrom;

  // Determine what to do
  int numberOfArgs = context.args.size();

  if (numberOfArgs == 1) {
    // task cal
    monthsToDisplay = monthsPerLine;
    mFrom = today.month();
    yFrom = today.year();
  }
  else if (numberOfArgs == 2) {
    if (context.args[1] == "y") {
      // task cal y
      monthsToDisplay = 12;
      mFrom = today.month();
      yFrom = today.year();
    }
    else if (context.args[1] == "due") {
      // task cal due
      monthsToDisplay = monthsPerLine;
      getpendingdate = true;
    }
    else {
      // task cal 2010
      monthsToDisplay = 12;
      mFrom = 1;
      yFrom = atoi (context.args[1].c_str ());
    }
  }
  else if (numberOfArgs == 3) {
    if (context.args[2] == "y") {
      // task cal due y
      monthsToDisplay = 12;
      getpendingdate = true;
    }
    else {
      // task cal 8 2010
      monthsToDisplay = monthsPerLine;
      mFrom = atoi (context.args[1].c_str ());
      yFrom = atoi (context.args[2].c_str ());
    }
  }
  else if (numberOfArgs == 4) {
    // task cal 8 2010 y
    monthsToDisplay = 12;
    mFrom = atoi (context.args[1].c_str ());
    yFrom = atoi (context.args[2].c_str ());
  }

  int countDueDates = 0;
  if (getpendingdate == true) {
    // Find the oldest pending due date.
    Date oldest (12,31,2037);
    foreach (task, tasks)
    {
      if (task->getStatus () == Task::pending)
      {
        if (task->has ("due"))
        {
          ++countDueDates;
          Date d (atoi (task->get ("due").c_str ()));
          if (d < oldest) oldest = d;
        }
      }
    }
    mFrom = oldest.month();
    yFrom = oldest.year();
  }

  mTo = mFrom + monthsToDisplay - 1;
  yTo = yFrom;
  if (mTo > 12) {
    mTo -=12;
    yTo++;
  }

  int details_yFrom = yFrom;
  int details_mFrom = mFrom;

  std::stringstream out;
  out << std::endl;

  while (yFrom < yTo || (yFrom == yTo && mFrom <= mTo))
  {
    int nextM = mFrom;
    int nextY = yFrom;

    // Print month headers (cheating on the width settings, yes)
    for (int i = 0 ; i < monthsPerLine ; i++)
    {
      std::string month = Date::monthName (nextM);

      //    12345678901234567890123456 = 26 chars wide
      //                ^^             = center
      //    <------->                  = 13 - (month.length / 2) + 1
      //                      <------> = 26 - above
      //   +--------------------------+
      //   |         July 2009        |
      //   |     Mo Tu We Th Fr Sa Su |
      //   |  27        1  2  3  4  5 |
      //   |  28  6  7  8  9 10 11 12 |
      //   |  29 13 14 15 16 17 18 19 |
      //   |  30 20 21 22 23 24 25 26 |
      //   |  31 27 28 29 30 31       |
      //   +--------------------------+

      int totalWidth = 26;
      int labelWidth = month.length () + 5;  // 5 = " 2009"
      int leftGap = (totalWidth / 2) - (labelWidth / 2);
      int rightGap = totalWidth - leftGap - labelWidth;

      out << std::setw (leftGap) << ' '
          << month
          << ' '
          << nextY
          << std::setw (rightGap) << ' ';

      if (++nextM > 12)
      {
        nextM = 1;
        nextY++;
      }
    }

    out << std::endl
        << optionalBlankLine ()
        << renderMonths (mFrom, yFrom, today, tasks, monthsPerLine)
        << std::endl;

    mFrom += monthsPerLine;
    if (mFrom > 12)
    {
      mFrom -= 12;
      ++yFrom;
    }
  }

  Color color_today      (context.config.get ("color.calendar.today"));
  Color color_due        (context.config.get ("color.calendar.due"));
  Color color_overdue    (context.config.get ("color.calendar.overdue"));
  Color color_weekend    (context.config.get ("color.calendar.weekend"));
  Color color_holiday    (context.config.get ("color.calendar.holiday"));
  Color color_weeknumber (context.config.get ("color.calendar.weeknumber"));

  if ((context.config.getBoolean ("color") || context.config.getBoolean ("_forcecolor")) &&
      context.config.getBoolean ("calendar.legend"))
    out << "Legend: "
        << color_today.colorize ("today")
        << ", "
        << color_due.colorize ("due")
        << ", "
        << color_overdue.colorize ("overdue")
        << ", "
        << color_weekend.colorize ("weekend")
        << ", "
        << color_holiday.colorize ("holiday")
        << ", "
        << color_weeknumber.colorize ("weeknumber")
        << "."
        << optionalBlankLine ()
        << std::endl;

  if (context.config.get ("calendar.details") == "full" || context.config.get ("calendar.holidays") == "full")
  {
    --details_mFrom;
    if (details_mFrom == 0)
    {
      details_mFrom = 12;
      --details_yFrom;
    }
    int details_dFrom = Date::daysInMonth (details_mFrom, details_yFrom);

    ++mTo;
    if (mTo == 13)
    {
      mTo = 1;
      ++yTo;
    }

    Date date_after (details_mFrom, details_dFrom, details_yFrom);
    std::string after = date_after.toString (context.config.get ("dateformat"));

    Date date_before (mTo, 1, yTo);
    std::string before = date_before.toString (context.config.get ("dateformat"));

    // Table with due date information
    if (context.config.get ("calendar.details") == "full")
    {
      std::string report = context.config.get ("calendar.details.report");
      std::string report_filter = context.config.get ("report." + report + ".filter");

      report_filter += " due.after:" + after + " due.before:" + before;
      context.config.set ("report." + report + ".filter", report_filter);

      // Display all due task in the report colorized not only the imminet ones
      context.config.set ("due", 0);

      context.args.clear ();
      context.filter.clear ();
      context.sequence.clear ();

      std::string output;
      handleCustomReport (report, output);
      out << output;
    }

    // Table with holiday information
    if (context.config.get ("calendar.holidays") == "full")
    {
      std::vector <std::string> holidays;
      context.config.all (holidays);

      Table holTable;
      holTable.setTableWidth (context.getWidth ());
      holTable.addColumn ("Date");
      holTable.addColumn ("Holiday");
      holTable.sortOn (0, Table::ascendingDueDate);

      if ((context.config.getBoolean ("color") || context.config.getBoolean ("_forcecolor")) &&
          context.config.getBoolean ("fontunderline"))
      {
        holTable.setColumnUnderline (0);
        holTable.setColumnUnderline (1);
      }
      else
        holTable.setTableDashedUnderline ();

      holTable.setColumnWidth (0, Table::minimum);
      holTable.setColumnWidth (1, Table::flexible);

      holTable.setColumnJustification (0, Table::left);
      holTable.setColumnJustification (1, Table::left);

      foreach (hol, holidays)
        if (hol->substr (0, 8) == "holiday.")
          if (hol->substr (hol->size () - 4) == "name")
          {
            std::string holName = context.config.get ("holiday." + hol->substr (8, hol->size () - 13) + ".name");
            std::string holDate = context.config.get ("holiday." + hol->substr (8, hol->size () - 13) + ".date");
            Date hDate (holDate.c_str (), context.config.get ("dateformat.holiday"));

            if (date_after < hDate && hDate < date_before)
            {
              std::string format = context.config.get ("report." +
                                                       context.config.get ("calendar.details.report") +
                                                       ".dateformat");
              if (format == "")
                format = context.config.get ("dateformat.report");
              if (format == "")
                format = context.config.get ("dateformat");

              int row = holTable.addRow ();
              holTable.addCell (row, 0, hDate.toString (format));
              holTable.addCell (row, 1, holName);
            }
          }
      out << optionalBlankLine ()
          << holTable.render ()
          << std::endl;
    }
  }

  outs = out.str ();
  return 0;
}

////////////////////////////////////////////////////////////////////////////////
int handleReportStats (std::string &outs)
{
  std::stringstream out;

  // Go get the file sizes.
  size_t dataSize = 0;

  Directory location (context.config.get ("data.location"));
  File pending (location.data + "/pending.data");
  dataSize += pending.size ();

  File completed (location.data + "/completed.data");
  dataSize += completed.size ();

  File undo (location.data + "/undo.data");
  dataSize += undo.size ();

  std::vector <std::string> undoTxns;
  File::read (undo, undoTxns);
  int undoCount = 0;
  foreach (tx, undoTxns)
    if (tx->substr (0, 3) == "---")
      ++undoCount;

  // Get all the tasks.
  std::vector <Task> tasks;
  context.tdb.lock (context.config.getBoolean ("locking"));
  handleRecurrence ();
  context.tdb.load (tasks, context.filter);
  context.tdb.commit ();
  context.tdb.unlock ();

  Date now;
  time_t earliest   = time (NULL);
  time_t latest     = 1;
  int totalT        = 0;
  int deletedT      = 0;
  int pendingT      = 0;
  int completedT    = 0;
  int waitingT      = 0;
  int taggedT       = 0;
  int annotationsT  = 0;
  int recurringT    = 0;
  float daysPending = 0.0;
  int descLength    = 0;
  std::map <std::string, int> allTags;
  std::map <std::string, int> allProjects;

  std::vector <Task>::iterator it;
  for (it = tasks.begin (); it != tasks.end (); ++it)
  {
    ++totalT;
    if (it->getStatus () == Task::deleted)   ++deletedT;
    if (it->getStatus () == Task::pending)   ++pendingT;
    if (it->getStatus () == Task::completed) ++completedT;
    if (it->getStatus () == Task::recurring) ++recurringT;
    if (it->getStatus () == Task::waiting)   ++waitingT;

    time_t entry = atoi (it->get ("entry").c_str ());
    if (entry < earliest) earliest = entry;
    if (entry > latest)   latest   = entry;

    if (it->getStatus () == Task::completed)
    {
      time_t end = atoi (it->get ("end").c_str ());
      daysPending += (end - entry) / 86400.0;
    }

    if (it->getStatus () == Task::pending)
      daysPending += (now - entry) / 86400.0;

    descLength += it->get ("description").length ();

    std::vector <Att> annotations;
    it->getAnnotations (annotations);
    annotationsT += annotations.size ();

    std::vector <std::string> tags;
    it->getTags (tags);
    if (tags.size ()) ++taggedT;

    foreach (t, tags)
      allTags[*t] = 0;

    std::string project = it->get ("project");
    if (project != "")
      allProjects[project] = 0;
  }

  // Create a table for output.
  Table table;
  table.setTableWidth (context.getWidth ());
  table.setTableIntraPadding (2);
  table.setDateFormat (context.config.get ("dateformat"));
  table.addColumn ("Category");
  table.addColumn ("Data");

  if ((context.config.getBoolean ("color") || context.config.getBoolean ("_forcecolor")) &&
      context.config.getBoolean ("fontunderline"))
  {
    table.setColumnUnderline (0);
    table.setColumnUnderline (1);
  }
  else
    table.setTableDashedUnderline ();

  table.setColumnWidth (0, Table::minimum);
  table.setColumnWidth (1, Table::flexible);

  table.setColumnJustification (0, Table::left);
  table.setColumnJustification (1, Table::left);

  int row = table.addRow ();
  table.addCell (row, 0, "Pending");
  table.addCell (row, 1, pendingT);

  row = table.addRow ();
  table.addCell (row, 0, "Waiting");
  table.addCell (row, 1, waitingT);

  row = table.addRow ();
  table.addCell (row, 0, "Recurring");
  table.addCell (row, 1, recurringT);

  row = table.addRow ();
  table.addCell (row, 0, "Completed");
  table.addCell (row, 1, completedT);

  row = table.addRow ();
  table.addCell (row, 0, "Deleted");
  table.addCell (row, 1, deletedT);

  row = table.addRow ();
  table.addCell (row, 0, "Total");
  table.addCell (row, 1, totalT);

  row = table.addRow ();
  table.addCell (row, 0, "Annotations");
  table.addCell (row, 1, annotationsT);

  row = table.addRow ();
  table.addCell (row, 0, "Unique tags");
  table.addCell (row, 1, (int)allTags.size ());

  row = table.addRow ();
  table.addCell (row, 0, "Projects");
  table.addCell (row, 1, (int)allProjects.size ());

  row = table.addRow ();
  table.addCell (row, 0, "Data size");
  table.addCell (row, 1, formatBytes (dataSize));

  row = table.addRow ();
  table.addCell (row, 0, "Undo transactions");
  table.addCell (row, 1, undoCount);

  if (totalT)
  {
    row = table.addRow ();
    table.addCell (row, 0, "Tasks tagged");

    std::stringstream value;
    value << std::setprecision (3) << (100.0 * taggedT / totalT) << "%";
    table.addCell (row, 1, value.str ());
  }

  if (tasks.size ())
  {
    Date e (earliest);
    row = table.addRow ();
    table.addCell (row, 0, "Oldest task");
    table.addCell (row, 1, e.toString (context.config.get ("dateformat")));

    Date l (latest);
    row = table.addRow ();
    table.addCell (row, 0, "Newest task");
    table.addCell (row, 1, l.toString (context.config.get ("dateformat")));

    row = table.addRow ();
    table.addCell (row, 0, "Task used for");
    table.addCell (row, 1, formatSeconds (latest - earliest));
  }

  if (totalT)
  {
    row = table.addRow ();
    table.addCell (row, 0, "Task added every");
    table.addCell (row, 1, formatSeconds ((latest - earliest) / totalT));
  }

  if (completedT)
  {
    row = table.addRow ();
    table.addCell (row, 0, "Task completed every");
    table.addCell (row, 1, formatSeconds ((latest - earliest) / completedT));
  }

  if (deletedT)
  {
    row = table.addRow ();
    table.addCell (row, 0, "Task deleted every");
    table.addCell (row, 1, formatSeconds ((latest - earliest) / deletedT));
  }

  if (pendingT || completedT)
  {
    row = table.addRow ();
    table.addCell (row, 0, "Average time pending");
    table.addCell (row, 1, formatSeconds ((int) ((daysPending / (pendingT + completedT)) * 86400)));
  }

  if (totalT)
  {
    row = table.addRow ();
    table.addCell (row, 0, "Average desc length");
    std::stringstream value;
    value << (int) (descLength / totalT) << " characters";
    table.addCell (row, 1, value.str ());
  }

  out << optionalBlankLine ()
      << table.render ()
      << optionalBlankLine ();

  outs = out.str ();
  return 0;
}

////////////////////////////////////////////////////////////////////////////////
void gatherNextTasks (std::vector <Task>& tasks)
{
  // For counting tasks by project.
  std::map <std::string, int> countByProject;
  std::map <int, bool> matching;
  std::vector <Task> filtered;
  Date now;

  // How many items per project?  Default 2.
  int limit = context.config.getInteger ("next");

  // due:< 1wk, pri:*
  foreach (task, tasks)
  {
    if (task->has ("due"))
    {
      Date d (atoi (task->get ("due").c_str ()));
      if (d < now + (7 * 24 * 60 * 60)) // if due:< 1wk
      {
        std::string project = task->get ("project");
        if (countByProject[project] < limit && matching.find (task->id) == matching.end ())
        {
          ++countByProject[project];
          matching[task->id] = true;
          filtered.push_back (*task);
        }
      }
    }
  }

  // due:*, pri:H
  foreach (task, tasks)
  {
    if (task->has ("due"))
    {
      std::string priority = task->get ("priority");
      if (priority == "H")
      {
        std::string project = task->get ("project");
        if (countByProject[project] < limit && matching.find (task->id) == matching.end ())
        {
          ++countByProject[project];
          matching[task->id] = true;
          filtered.push_back (*task);
        }
      }
    }
  }

  // pri:H
  foreach (task, tasks)
  {
    std::string priority = task->get ("priority");
    if (priority == "H")
    {
      std::string project = task->get ("project");
      if (countByProject[project] < limit && matching.find (task->id) == matching.end ())
      {
        ++countByProject[project];
        matching[task->id] = true;
        filtered.push_back (*task);
      }
    }
  }

  // due:*, pri:M
  foreach (task, tasks)
  {
    if (task->has ("due"))
    {
      std::string priority = task->get ("priority");
      if (priority == "M")
      {
        std::string project = task->get ("project");
        if (countByProject[project] < limit && matching.find (task->id) == matching.end ())
        {
          ++countByProject[project];
          matching[task->id] = true;
          filtered.push_back (*task);
        }
      }
    }
  }

  // pri:M
  foreach (task, tasks)
  {
    std::string priority = task->get ("priority");
    if (priority == "M")
    {
      std::string project = task->get ("project");
      if (countByProject[project] < limit && matching.find (task->id) == matching.end ())
      {
        ++countByProject[project];
        matching[task->id] = true;
        filtered.push_back (*task);
      }
    }
  }

  // due:*, pri:L
  foreach (task, tasks)
  {
    if (task->has ("due"))
    {
      std::string priority = task->get ("priority");
      if (priority == "L")
      {
        std::string project = task->get ("project");
        if (countByProject[project] < limit && matching.find (task->id) == matching.end ())
        {
          ++countByProject[project];
          matching[task->id] = true;
          filtered.push_back (*task);
        }
      }
    }
  }

  // pri:L
  foreach (task, tasks)
  {
    std::string priority = task->get ("priority");
    if (priority == "L")
    {
      std::string project = task->get ("project");
      if (countByProject[project] < limit && matching.find (task->id) == matching.end ())
      {
        ++countByProject[project];
        matching[task->id] = true;
        filtered.push_back (*task);
      }
    }
  }

  // due:, pri:
  foreach (task, tasks)
  {
    if (task->has ("due"))
    {
      std::string priority = task->get ("priority");
      if (priority == "")
      {
        std::string project = task->get ("project");
        if (countByProject[project] < limit && matching.find (task->id) == matching.end ())
        {
          ++countByProject[project];
          matching[task->id] = true;
          filtered.push_back (*task);
        }
      }
    }
  }

  // Filler.
  foreach (task, tasks)
  {
    std::string project = task->get ("project");
    if (countByProject[project] < limit && matching.find (task->id) == matching.end ())
    {
      ++countByProject[project];
      matching[task->id] = true;
      filtered.push_back (*task);
    }
  }

  tasks = filtered;
}

///////////////////////////////////////////////////////////////////////////////
std::string getFullDescription (Task& task, const std::string& report)
{
  std::string desc = task.get ("description");
  std::string annotationDetails;

  std::vector <Att> annotations;
  task.getAnnotations (annotations);

  if (annotations.size () != 0)
  {
    std::string annotationDetails = context.config.get ("report." + report + ".annotations");
    if (annotationDetails == "")
      annotationDetails = context.config.get ("annotations");
    if (report == "info")
      annotationDetails = "full";

    if (annotationDetails == "none")
    {
      desc = "+" + desc;
    }
    else if (annotationDetails == "sparse")
    {
      if (annotations.size () > 1)
        desc = "+" + desc;
      Att anno (annotations.back());
      Date dt (atoi (anno.name ().substr (11).c_str ()));
      std::string when = dt.toString (context.config.get ("dateformat"));
      desc += "\n" + when + " " + anno.value ();
    }
    else
      foreach (anno, annotations)
      {
        Date dt (atoi (anno->name ().substr (11).c_str ()));
        std::string when = dt.toString (context.config.get ("dateformat"));
        desc += "\n" + when + " " + anno->value ();
      }
  }

  return desc;
}

///////////////////////////////////////////////////////////////////////////////
std::string getDueDate (Task& task, const std::string& format)
{
  std::string due = task.get ("due");
  if (due.length ())
  {
    Date d (atoi (due.c_str ()));
    due = d.toString (format);
  }

  return due;
}

///////////////////////////////////////////////////////////////////////////////<|MERGE_RESOLUTION|>--- conflicted
+++ resolved
@@ -347,22 +347,13 @@
 
       std::string status = ucFirst (Task::statusToText (task->getStatus ()));
 
-<<<<<<< HEAD
-    row = table.addRow ();
-    table.addCell (row, 0, "Description");
-    table.addCell (row, 1, getFullDescription (*task, "info"));
-=======
-      if (task->has ("parent"))
-        status += " (Recurring)";
->>>>>>> c8d208b9
+      row = table.addRow ();
+      table.addCell (row, 0, "Description");
+      table.addCell (row, 1, getFullDescription (*task, "info"));
 
       row = table.addRow ();
       table.addCell (row, 0, "Status");
       table.addCell (row, 1, status);
-
-      row = table.addRow ();
-      table.addCell (row, 0, "Description");
-      table.addCell (row, 1, getFullDescription (*task));
 
       if (task->has ("project"))
       {
@@ -415,8 +406,6 @@
       }
 
       // due (colored)
-      bool imminent = false;
-      bool overdue = false;
       if (task->has ("due"))
       {
         row = table.addRow ();
@@ -429,27 +418,7 @@
 
         std::string due = getDueDate (*task, format);
         table.addCell (row, 1, due);
-
-        overdue = (dt < now) ? true : false;
-        int imminentperiod = context.config.getInteger ("due");
-        Date imminentDay = now + imminentperiod * 86400;
-        imminent = dt < imminentDay ? true : false;
-
-<<<<<<< HEAD
-      Date dt (atoi (task->get ("due").c_str ()));
-      std::string format = context.config.get ("dateformat.report");
-      if (format == "")
-        format = context.config.get ("dateformat");
-=======
-        if (context.config.getBoolean ("color") || context.config.getBoolean ("_forcecolor"))
-        {
-          if (overdue)
-            table.setCellColor (row, 1, Color (context.config.get ("color.overdue")));
-          else if (imminent)
-            table.setCellColor (row, 1, Color (context.config.get ("color.due")));
-        }
-      }
->>>>>>> c8d208b9
+      }
 
       // wait
       if (task->has ("wait"))
