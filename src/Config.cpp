--- conflicted
+++ resolved
@@ -150,15 +150,10 @@
            << "#default.priority=M                    # Unless otherwise specified\n"
            << "default.command=list                   # Unless otherwise specified\n"
            << "\n"
-<<<<<<< HEAD
            << "alias.rm=delete\n"
            << "\n"
-           << "# Fields: id,uuid,project,priority,entry,start,due,recur,recur_ind,age,\n"
-           << "#          age_compact,active,tags,description,description_only\n"
-=======
            << "# Fields: id,uuid,project,priority,entry,start,due,recur,recurrence_indicator,age,\n"
            << "#          age_compact,active,tags,tag_indicator,description,description_only\n"
->>>>>>> 28377502
            << "# Description:   This report is ...\n"
            << "# Sort:          due+,priority-,project+\n"
            << "# Filter:        pro:x pri:H +bug limit:10\n"
