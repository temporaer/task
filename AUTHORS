--- conflicted
+++ resolved
@@ -34,9 +34,6 @@
   Eric Farris
   Bruce Dillahunty
   Askme Too
-<<<<<<< HEAD
   Mike Adonay
-=======
   Thomas@BIC
   Ian Mortimer
->>>>>>> 14977ef3
